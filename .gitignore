--- conflicted
+++ resolved
@@ -87,18 +87,10 @@
 docs/my_notebooks/
 
 *.pydevproject
-<<<<<<< HEAD
-*.project
-=======
 *.project
 
-<<<<<<< HEAD
-.idea/
->>>>>>> master
-=======
 #pycharm
 .idea/
 
 #config backups
-pyrpl/config/*.bak
->>>>>>> 75d8a337
+pyrpl/config/*.bak