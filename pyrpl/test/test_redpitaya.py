# unitary test for the pyrpl module

import unittest
import os
import logging
logger = logging.getLogger(name=__name__)

from pyrpl import RedPitaya


class RedPitayaTestCases(unittest.TestCase):

    def setUp(self):
<<<<<<< HEAD
        self.hostname = os.environ.get('REDPITAYA')
        self.password = os.environ.get('RP_PASSWORD') or 'root'
=======
        self.hostname = os.environ.get('REDPITAYA_HOSTNAME')
        self.password = os.environ.get('REDPITAYA_PASSWORD')
>>>>>>> 0150de84

    def tearDown(self):
        pass

    def test_hostname(self):
        self.assertIsNotNone(
            self.hostname,
<<<<<<< HEAD
            msg="Set REDPITAYA=localhost or the ip of your board to proceed!")
=======
            msg="Set REDPITAYA_HOSTNAME=unavailable or the ip of your board to proceed!")
>>>>>>> 0150de84

    def test_password(self):
        self.assertIsNotNone(
            self.password,
<<<<<<< HEAD
            msg="Set RP_PASSWORD=<your redpitaya password> to proceed!")
        
    def test_connect(self):
        if self.hostname != "localhost":
            r = RedPitaya(hostname=self.hostname, password=self.password)
            self.assertEqual(r.hk.led, 0)
=======
            msg="Set REDPITAYA_PASSWORD=<your redpitaya password> to proceed!")
        
    def test_connect(self):
        r = RedPitaya(hostname=self.hostname, password=self.password)
        self.assertEqual(r.hk.led, 0)
>>>>>>> 0150de84
    <|MERGE_RESOLUTION|>--- conflicted
+++ resolved
@@ -11,13 +11,8 @@
 class RedPitayaTestCases(unittest.TestCase):
 
     def setUp(self):
-<<<<<<< HEAD
-        self.hostname = os.environ.get('REDPITAYA')
-        self.password = os.environ.get('RP_PASSWORD') or 'root'
-=======
         self.hostname = os.environ.get('REDPITAYA_HOSTNAME')
         self.password = os.environ.get('REDPITAYA_PASSWORD')
->>>>>>> 0150de84
 
     def tearDown(self):
         pass
@@ -25,27 +20,14 @@
     def test_hostname(self):
         self.assertIsNotNone(
             self.hostname,
-<<<<<<< HEAD
-            msg="Set REDPITAYA=localhost or the ip of your board to proceed!")
-=======
             msg="Set REDPITAYA_HOSTNAME=unavailable or the ip of your board to proceed!")
->>>>>>> 0150de84
 
     def test_password(self):
         self.assertIsNotNone(
             self.password,
-<<<<<<< HEAD
-            msg="Set RP_PASSWORD=<your redpitaya password> to proceed!")
-        
-    def test_connect(self):
-        if self.hostname != "localhost":
-            r = RedPitaya(hostname=self.hostname, password=self.password)
-            self.assertEqual(r.hk.led, 0)
-=======
             msg="Set REDPITAYA_PASSWORD=<your redpitaya password> to proceed!")
         
     def test_connect(self):
         r = RedPitaya(hostname=self.hostname, password=self.password)
         self.assertEqual(r.hk.led, 0)
->>>>>>> 0150de84
     