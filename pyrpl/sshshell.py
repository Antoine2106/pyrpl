###############################################################################
#    pyrpl - DSP servo controller for quantum optics with the RedPitaya
#    Copyright (C) 2014-2016  Leonhard Neuhaus  (neuhaus@spectro.jussieu.fr)
#
#    This program is free software: you can redistribute it and/or modify
#    it under the terms of the GNU General Public License as published by
#    the Free Software Foundation, either version 3 of the License, or
#    (at your option) any later version.
#
#    This program is distributed in the hope that it will be useful,
#    but WITHOUT ANY WARRANTY; without even the implied warranty of
#    MERCHANTABILITY or FITNESS FOR A PARTICULAR PURPOSE.  See the
#    GNU General Public License for more details.
#
#    You should have received a copy of the GNU General Public License
#    along with this program.  If not, see <http://www.gnu.org/licenses/>.
###############################################################################


import paramiko
from time import sleep
from scp import SCPClient, SCPException
import os
import logging

class SSHshell(object):
    """ This is a wrapper around paramiko.SSHClient and scp.SCPClient
    I provides a ssh connection with the ability to transfer files over it"""
    def __init__(
            self,
            hostname='localhost',
            user='root',
            password='root',
            delay=0.05, 
            timeout = 3,
            sshport=22):
        self.logger = logging.getLogger(name=__name__)
        self.delay = delay
        self.apprunning = False
        self.hostname = hostname
        self.sshport=sshport
        self.user = user
        self.password = password
        self.timeout= timeout
        self.ssh = paramiko.SSHClient()
        self.ssh.set_missing_host_key_policy(paramiko.AutoAddPolicy())
        self.ssh.connect(
            hostname,
            username=self.user,
            password=self.password,
<<<<<<< HEAD
            port=self.sshport,
            timeout = timeout)
=======
            port=22,
            timeout=timeout)
>>>>>>> 19beae98
        self.channel = self.ssh.invoke_shell()
        self.startscp()
        # self.sleep(0.1)
   
    def startscp(self):
        self.scp = SCPClient(self.ssh.get_transport())

    def write(self, text):
        if self.channel.send_ready() and not text == "":
            return self.channel.send(text)
        else:
            return -1

    def read_nbytes(self, nbytes):
        if self.channel.recv_ready():
            return self.channel.recv(nbytes)
        else:
            return b""

    def read(self):
        sumstring = ""
        while True:
            string = self.read_nbytes(1024).decode('utf-8')
            sumstring += string
            if not string:
                break
        self.logger.debug(sumstring)
        return sumstring

    def askraw(self, question=""):
        self.write(question)
        sleep(self.delay)
        return self.read()

    def ask(self, question=""):
        return self.askraw(question + '\n')

    def __del__(self):
        self.endapp()
        try:
            self.channel.close()
        except AttributeError:
            pass  # already broken
        self.ssh.close()

    def endapp(self):
        pass

    def reboot(self):
        self.endapp()
        self.ask("shutdown -r now")
        self.__del__()

    def shutdown(self):
        self.endapp()
        self.ask("shutdown now")
        self.__del__()<|MERGE_RESOLUTION|>--- conflicted
+++ resolved
@@ -48,13 +48,8 @@
             hostname,
             username=self.user,
             password=self.password,
-<<<<<<< HEAD
             port=self.sshport,
-            timeout = timeout)
-=======
-            port=22,
             timeout=timeout)
->>>>>>> 19beae98
         self.channel = self.ssh.invoke_shell()
         self.startscp()
         # self.sleep(0.1)
