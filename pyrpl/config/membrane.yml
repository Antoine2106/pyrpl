--- conflicted
+++ resolved
@@ -23,15 +23,9 @@
       drift:
         input: transmission
         outputs:
-<<<<<<< HEAD
         - piezo_direct #some comment
         detuning: 1.5
         factor: 0.001
-=======
-        - piezo_direct
-        detuning: 1
-        factor: 0.1
->>>>>>> 04b3e539
         time: 3
         offset: -0.6
       pdh_low_gain:
@@ -157,17 +151,10 @@
   trigger_source: immediately
 scopegui:
   coordinates:
-<<<<<<< HEAD
   - -27
   - 0
   - 1680
   - 1024
-=======
-  - 309
-  - 49
-  - 1803
-  - 903
->>>>>>> 04b3e539
   auto_run_continuous: true
 signal:
   unit: V
@@ -186,7 +173,6 @@
   peak: 0
   trigger_delay: 0
 dock_positions: !!binary |
-<<<<<<< HEAD
   AAAA/wAAAAD9AAAAAQAAAAIAAAaQAAAEAPwBAAAAAfwAAAAAAAAGkAAABd0A/////AIAAAAD/AAA
   AAAAAAIuAAAAAAD////6AAAAAAEAAAAD+wAAAAoAcwBjAG8AcABlAQAAAAD/////AAAAAAAAAAD7
   AAAABABuAGEBAAAAAP////8AAAAAAAAAAPsAAAAEAHMAYQEAAAAA/////wAAAAAAAAAA/AAAAAAA
@@ -204,15 +190,6 @@
   AAIiAAABBAEAABT6AAAAAAEAAAAC+wAAAAQATgBhAQAAAAD/////AAADdgD////7AAAAHgBTAGMA
   bwBwAGUALwBTAHAAZQBjAC4AIABBAG4ALgEAAAMXAAADeQAAA3MA////AAAGkAAAAAAAAAAEAAAA
   BAAAAAgAAAAI/AAAAAA=
-=======
-  AAAA/wAAAAD9AAAAAQAAAAIAAAcLAAADh/wBAAAAAfwAAAAAAAAHCwAABwsA/////AEAAAAC/AAA
-  AAAAAAN5AAADeQD////8AgAAAAP8AAAAAAAAAiUAAAIlAQAAFPoAAAAAAQAAAAL7AAAACABQAGkA
-  ZABzAQAAAAD/////AAACdwD////7AAAABABJAHEBAAAAAAAAA20AAAN5AP////sAAAAIAEEAcwBn
-  AHMBAAACKQAAAJAAAACQAP////sAAAAWAFAAeQByAHAAbAAgAG0AbwBkAGUAbAEAAAK9AAAAygAA
-  AMoA/////AAAA30AAAOOAAADjgD////6AAAAAAEAAAAC+wAAAB4AUwBjAG8AcABlAC8AUwBwAGUA
-  YwAuACAAQQBuAC4BAAAAAP////8AAAN/AP////sAAAAEAE4AYQEAAAAA/////wAAA44A////AAAH
-  CwAAAAAAAAAEAAAABAAAAAgAAAAI/AAAAAA=
->>>>>>> 04b3e539
 Live fit finesse:
   length: 0.0157
   mod_freq: 50000000.0
